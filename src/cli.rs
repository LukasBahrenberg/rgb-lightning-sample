--- conflicted
+++ resolved
@@ -22,18 +22,15 @@
 use bitcoin::hashes::sha256::Hash as Sha256;
 use bitcoin::network::constants::Network;
 use bitcoin::secp256k1::PublicKey;
-<<<<<<< HEAD
 use bp::seals::txout::ExplicitSeal;
 use bp::seals::txout::{blind::ConcealedSeal, CloseMethod};
 use invoice::ConsignmentEndpoint;
-use lightning::chain::keysinterface::{KeysInterface, KeysManager, Recipient};
-=======
 use lightning::chain::keysinterface::{EntropySource, KeysManager};
 use lightning::ln::channelmanager::{PaymentId, Retry};
->>>>>>> 64bfb6d6
 use lightning::ln::msgs::NetAddress;
 use lightning::ln::{PaymentHash, PaymentPreimage};
 use lightning::onion_message::{CustomOnionMessageContents, Destination, OnionMessageContents};
+use lightning::rgb_utils::write_rgb_payment_info_file;
 use lightning::rgb_utils::{
 	get_rgb_channel_info, write_rgb_channel_info, RgbInfo, RgbUtxo, RgbUtxos,
 };
@@ -121,24 +118,14 @@
 	}
 }
 
-<<<<<<< HEAD
-pub(crate) async fn poll_for_user_input<E: EventHandler>(
-	invoice_payer: Arc<InvoicePayer<E>>, peer_manager: Arc<PeerManager>,
-	channel_manager: Arc<ChannelManager>, keys_manager: Arc<KeysManager>,
-	network_graph: Arc<NetworkGraph>, onion_messenger: Arc<OnionMessenger>,
-	inbound_payments: PaymentInfoStorage, outbound_payments: PaymentInfoStorage,
-	ldk_data_dir: String, network: Network, logger: Arc<disk::FilesystemLogger>,
-	bitcoind_client: Arc<BitcoindClient>, rgb_node_client: Arc<Mutex<Client>>,
-	proxy_client: Arc<RestClient>, proxy_url: &str, wallet_arc: Arc<Mutex<Wallet<SqliteDatabase>>>,
-	electrum_url: String,
-=======
 pub(crate) async fn poll_for_user_input(
 	peer_manager: Arc<PeerManager>, channel_manager: Arc<ChannelManager>,
 	keys_manager: Arc<KeysManager>, network_graph: Arc<NetworkGraph>,
 	onion_messenger: Arc<OnionMessenger>, inbound_payments: PaymentInfoStorage,
 	outbound_payments: PaymentInfoStorage, ldk_data_dir: String, network: Network,
-	logger: Arc<disk::FilesystemLogger>,
->>>>>>> 64bfb6d6
+	logger: Arc<disk::FilesystemLogger>, bitcoind_client: Arc<BitcoindClient>,
+	rgb_node_client: Arc<Mutex<Client>>, proxy_client: Arc<RestClient>, proxy_url: &str,
+	wallet_arc: Arc<Mutex<Wallet<SqliteDatabase>>>, electrum_url: String,
 ) {
 	println!(
 		"LDK startup successful. Enter \"help\" to view available commands. Press Ctrl-D to quit."
@@ -779,7 +766,6 @@
 						}
 					};
 
-<<<<<<< HEAD
 					if let Some(amt_msat) = invoice.amount_milli_satoshis() {
 						if amt_msat < INVOICE_MIN_MSAT {
 							println!("ERROR: msat amount in invoice cannot be less than {INVOICE_MIN_MSAT}");
@@ -790,10 +776,12 @@
 						continue;
 					}
 
-					send_payment(&*invoice_payer, &invoice, outbound_payments.clone());
-=======
-					send_payment(&*channel_manager, &invoice, outbound_payments.clone());
->>>>>>> 64bfb6d6
+					send_payment(
+						&*channel_manager,
+						&invoice,
+						outbound_payments.clone(),
+						PathBuf::from(&ldk_data_dir),
+					);
 				}
 				"keysend" => {
 					let keysend_cmd = "`keysend <dest_pubkey> <amt_msat> <contract_id> <amt_rgb>`";
@@ -864,6 +852,7 @@
 						outbound_payments.clone(),
 						contract_id,
 						amt_rgb,
+						PathBuf::from(&ldk_data_dir),
 					);
 				}
 				"getinvoice" => {
@@ -1403,7 +1392,15 @@
 
 fn send_payment(
 	channel_manager: &ChannelManager, invoice: &Invoice, payment_storage: PaymentInfoStorage,
+	ldk_data_dir: PathBuf,
 ) {
+	let payment_hash = PaymentHash(invoice.payment_hash().clone().into_inner());
+	write_rgb_payment_info_file(
+		&ldk_data_dir,
+		&payment_hash,
+		invoice.rgb_contract_id().unwrap(),
+		invoice.rgb_amount().unwrap(),
+	);
 	let status =
 		match pay_invoice(invoice, Retry::Timeout(Duration::from_secs(10)), channel_manager) {
 			Ok(_payment_id) => {
@@ -1419,7 +1416,6 @@
 				HTLCStatus::Failed
 			}
 		};
-	let payment_hash = PaymentHash(invoice.payment_hash().clone().into_inner());
 	let payment_secret = Some(invoice.payment_secret().clone());
 
 	let mut payments = payment_storage.lock().unwrap();
@@ -1434,28 +1430,15 @@
 	);
 }
 
-<<<<<<< HEAD
-fn keysend<E: EventHandler, K: KeysInterface>(
-	invoice_payer: &InvoicePayer<E>, payee_pubkey: PublicKey, amt_msat: u64, keys: &K,
-	payment_storage: PaymentInfoStorage, contract_id: ContractId, amt_rgb: u64,
-=======
 fn keysend<E: EntropySource>(
 	channel_manager: &ChannelManager, payee_pubkey: PublicKey, amt_msat: u64, entropy_source: &E,
-	payment_storage: PaymentInfoStorage,
->>>>>>> 64bfb6d6
+	payment_storage: PaymentInfoStorage, contract_id: ContractId, amt_rgb: u64,
+	ldk_data_dir: PathBuf,
 ) {
 	let payment_preimage = PaymentPreimage(entropy_source.get_secure_random_bytes());
 	let payment_hash = PaymentHash(Sha256::hash(&payment_preimage.0[..]).into_inner());
-
-<<<<<<< HEAD
-	let status = match invoice_payer.pay_pubkey(
-		payee_pubkey,
-		PaymentPreimage(payment_preimage),
-		amt_msat,
-		40,
-		contract_id,
-		amt_rgb,
-=======
+	write_rgb_payment_info_file(&ldk_data_dir, &payment_hash, contract_id, amt_rgb);
+
 	let route_params = RouteParameters {
 		payment_params: PaymentParameters::for_keysend(payee_pubkey, 40),
 		final_value_msat: amt_msat,
@@ -1465,7 +1448,6 @@
 		PaymentId(payment_hash.0),
 		route_params,
 		Retry::Timeout(Duration::from_secs(10)),
->>>>>>> 64bfb6d6
 	) {
 		Ok(_payment_hash) => {
 			println!("EVENT: initiated sending {} msats to {}", amt_msat, payee_pubkey);
@@ -1511,12 +1493,9 @@
 		Some(amt_msat),
 		"ldk-tutorial-node".to_string(),
 		expiry_secs,
-<<<<<<< HEAD
+		None,
 		Some(contract_id),
 		Some(amt_rgb),
-=======
-		None,
->>>>>>> 64bfb6d6
 	) {
 		Ok(inv) => {
 			println!("SUCCESS: generated invoice: {}", inv);
