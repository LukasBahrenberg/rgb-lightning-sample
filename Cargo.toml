--- conflicted
+++ resolved
@@ -8,23 +8,13 @@
 # See more keys and their definitions at https://doc.rust-lang.org/cargo/reference/manifest.html
 
 [dependencies]
-<<<<<<< HEAD
-lightning = { version = "0.0.113", features = ["max_level_trace"], path = "./rust-lightning/lightning" }
-lightning-block-sync = { version = "0.0.113", features = [ "rpc-client" ] }
-lightning-invoice = { version = "0.21", path = "./rust-lightning/lightning-invoice" }
-lightning-net-tokio = { version = "0.0.113" }
-lightning-persister = { version = "0.0.113", path = "./rust-lightning/lightning-persister" }
-lightning-background-processor = { version = "0.0.113" }
-lightning-rapid-gossip-sync = { version = "0.0.113" }
-=======
-lightning = { version = "0.0.114", features = ["max_level_trace"] }
+lightning = { version = "0.0.114", features = ["max_level_trace"], path = "./rust-lightning/lightning" }
 lightning-block-sync = { version = "0.0.114", features = [ "rpc-client" ] }
-lightning-invoice = { version = "0.22" }
+lightning-invoice = { version = "0.22", path = "./rust-lightning/lightning-invoice" }
 lightning-net-tokio = { version = "0.0.114" }
-lightning-persister = { version = "0.0.114" }
+lightning-persister = { version = "0.0.114", path = "./rust-lightning/lightning-persister" }
 lightning-background-processor = { version = "0.0.114" }
 lightning-rapid-gossip-sync = { version = "0.0.114" }
->>>>>>> 64bfb6d6
 
 base64 = "0.13.0"
 bitcoin = "0.29.2"
